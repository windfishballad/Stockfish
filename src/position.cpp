/*
  Stockfish, a UCI chess playing engine derived from Glaurung 2.1
  Copyright (C) 2004-2023 The Stockfish developers (see AUTHORS file)

  Stockfish is free software: you can redistribute it and/or modify
  it under the terms of the GNU General Public License as published by
  the Free Software Foundation, either version 3 of the License, or
  (at your option) any later version.

  Stockfish is distributed in the hope that it will be useful,
  but WITHOUT ANY WARRANTY; without even the implied warranty of
  MERCHANTABILITY or FITNESS FOR A PARTICULAR PURPOSE.  See the
  GNU General Public License for more details.

  You should have received a copy of the GNU General Public License
  along with this program.  If not, see <http://www.gnu.org/licenses/>.
*/

#include <algorithm>
#include <cassert>
#include <cstddef> // For offsetof()
#include <cstring> // For std::memset, std::memcmp
#include <iomanip>
#include <sstream>
#include <string_view>

#include "bitboard.h"
#include "misc.h"
#include "movegen.h"
#include "position.h"
#include "thread.h"
#include "tt.h"
#include "uci.h"
#include "syzygy/tbprobe.h"

using std::string;

namespace Stockfish {

namespace Zobrist {

  Key psq[PIECE_NB][SQUARE_NB];
  Key enpassant[FILE_NB];
  Key castling[CASTLING_RIGHT_NB];
  Key side, noPawns;
}

namespace {

constexpr std::string_view PieceToChar(" PNBRQK  pnbrqk");

constexpr Piece Pieces[] = { W_PAWN, W_KNIGHT, W_BISHOP, W_ROOK, W_QUEEN, W_KING,
                             B_PAWN, B_KNIGHT, B_BISHOP, B_ROOK, B_QUEEN, B_KING };
} // namespace


/// operator<<(Position) returns an ASCII representation of the position

std::ostream& operator<<(std::ostream& os, const Position& pos) {

  os << "\n +---+---+---+---+---+---+---+---+\n";

  for (Rank r = RANK_8; r >= RANK_1; --r)
  {
      for (File f = FILE_A; f <= FILE_H; ++f)
          os << " | " << PieceToChar[pos.piece_on(make_square(f, r))];

      os << " | " << (1 + r) << "\n +---+---+---+---+---+---+---+---+\n";
  }

  os << "   a   b   c   d   e   f   g   h\n"
     << "\nFen: " << pos.fen() << "\nKey: " << std::hex << std::uppercase
     << std::setfill('0') << std::setw(16) << pos.key()
     << std::setfill(' ') << std::dec << "\nCheckers: ";

  for (Bitboard b = pos.checkers(); b; )
      os << UCI::square(pop_lsb(b)) << " ";

  if (    int(Tablebases::MaxCardinality) >= popcount(pos.pieces())
      && !pos.can_castle(ANY_CASTLING))
  {
      StateInfo st;
      ASSERT_ALIGNED(&st, Eval::NNUE::CacheLineSize);

      Position p;
      p.set(pos.fen(), pos.is_chess960(), &st, pos.this_thread());
      Tablebases::ProbeState s1, s2;
      Tablebases::WDLScore wdl = Tablebases::probe_wdl(p, &s1);
      int dtz = Tablebases::probe_dtz(p, &s2);
      os << "\nTablebases WDL: " << std::setw(4) << wdl << " (" << s1 << ")"
         << "\nTablebases DTZ: " << std::setw(4) << dtz << " (" << s2 << ")";
  }

  return os;
}


// Marcel van Kervinck's cuckoo algorithm for fast detection of "upcoming repetition"
// situations. Description of the algorithm in the following paper:
// http://web.archive.org/web/20201107002606/https://marcelk.net/2013-04-06/paper/upcoming-rep-v2.pdf

// First and second hash functions for indexing the cuckoo tables
inline int H1(Key h) { return h & 0x1fff; }
inline int H2(Key h) { return (h >> 16) & 0x1fff; }

// Cuckoo tables with Zobrist hashes of valid reversible moves, and the moves themselves
Key cuckoo[8192];
Move cuckooMove[8192];


/// Position::init() initializes at startup the various arrays used to compute hash keys

void Position::init() {

  PRNG rng(1070372);

  for (Piece pc : Pieces)
      for (Square s = SQ_A1; s <= SQ_H8; ++s)
          Zobrist::psq[pc][s] = rng.rand<Key>();

  for (File f = FILE_A; f <= FILE_H; ++f)
      Zobrist::enpassant[f] = rng.rand<Key>();

  for (int cr = NO_CASTLING; cr <= ANY_CASTLING; ++cr)
      Zobrist::castling[cr] = rng.rand<Key>();

  Zobrist::side = rng.rand<Key>();
  Zobrist::noPawns = rng.rand<Key>();

  // Prepare the cuckoo tables
  std::memset(cuckoo, 0, sizeof(cuckoo));
  std::memset(cuckooMove, 0, sizeof(cuckooMove));
  [[maybe_unused]] int count = 0;
  for (Piece pc : Pieces)
      for (Square s1 = SQ_A1; s1 <= SQ_H8; ++s1)
          for (Square s2 = Square(s1 + 1); s2 <= SQ_H8; ++s2)
              if ((type_of(pc) != PAWN) && (attacks_bb(type_of(pc), s1, 0) & s2))
              {
                  Move move = make_move(s1, s2);
                  Key key = Zobrist::psq[pc][s1] ^ Zobrist::psq[pc][s2] ^ Zobrist::side;
                  int i = H1(key);
                  while (true)
                  {
                      std::swap(cuckoo[i], key);
                      std::swap(cuckooMove[i], move);
                      if (move == MOVE_NONE) // Arrived at empty slot?
                          break;
                      i = (i == H1(key)) ? H2(key) : H1(key); // Push victim to alternative slot
                  }
                  count++;
             }
  assert(count == 3668);
}


/// Position::set() initializes the position object with the given FEN string.
/// This function is not very robust - make sure that input FENs are correct,
/// this is assumed to be the responsibility of the GUI.

Position& Position::set(const string& fenStr, bool isChess960, StateInfo* si, Thread* th) {
/*
   A FEN string defines a particular position using only the ASCII character set.

   A FEN string contains six fields separated by a space. The fields are:

   1) Piece placement (from white's perspective). Each rank is described, starting
      with rank 8 and ending with rank 1. Within each rank, the contents of each
      square are described from file A through file H. Following the Standard
      Algebraic Notation (SAN), each piece is identified by a single letter taken
      from the standard English names. White pieces are designated using upper-case
      letters ("PNBRQK") whilst Black uses lowercase ("pnbrqk"). Blank squares are
      noted using digits 1 through 8 (the number of blank squares), and "/"
      separates ranks.

   2) Active color. "w" means white moves next, "b" means black.

   3) Castling availability. If neither side can castle, this is "-". Otherwise,
      this has one or more letters: "K" (White can castle kingside), "Q" (White
      can castle queenside), "k" (Black can castle kingside), and/or "q" (Black
      can castle queenside).

   4) En passant target square (in algebraic notation). If there's no en passant
      target square, this is "-". If a pawn has just made a 2-square move, this
      is the position "behind" the pawn. Following X-FEN standard, this is recorded only
      if there is a pawn in position to make an en passant capture, and if there really
      is a pawn that might have advanced two squares.

   5) Halfmove clock. This is the number of halfmoves since the last pawn advance
      or capture. This is used to determine if a draw can be claimed under the
      fifty-move rule.

   6) Fullmove number. The number of the full move. It starts at 1, and is
      incremented after Black's move.
*/

  unsigned char col, row, token;
  size_t idx;
  Square sq = SQ_A8;
  std::istringstream ss(fenStr);

  std::memset(this, 0, sizeof(Position));
  std::memset(si, 0, sizeof(StateInfo));
  st = si;

  ss >> std::noskipws;

  // 1. Piece placement
  while ((ss >> token) && !isspace(token))
  {
      if (isdigit(token))
          sq += (token - '0') * EAST; // Advance the given number of files

      else if (token == '/')
          sq += 2 * SOUTH;

      else if ((idx = PieceToChar.find(token)) != string::npos) {
          put_piece(Piece(idx), sq);
          ++sq;
      }
  }

  // 2. Active color
  ss >> token;
  sideToMove = (token == 'w' ? WHITE : BLACK);
  ss >> token;

  // 3. Castling availability. Compatible with 3 standards: Normal FEN standard,
  // Shredder-FEN that uses the letters of the columns on which the rooks began
  // the game instead of KQkq and also X-FEN standard that, in case of Chess960,
  // if an inner rook is associated with the castling right, the castling tag is
  // replaced by the file letter of the involved rook, as for the Shredder-FEN.
  while ((ss >> token) && !isspace(token))
  {
      Square rsq;
      Color c = islower(token) ? BLACK : WHITE;
      Piece rook = make_piece(c, ROOK);

      token = char(toupper(token));

      if (token == 'K')
          for (rsq = relative_square(c, SQ_H1); piece_on(rsq) != rook; --rsq) {}

      else if (token == 'Q')
          for (rsq = relative_square(c, SQ_A1); piece_on(rsq) != rook; ++rsq) {}

      else if (token >= 'A' && token <= 'H')
          rsq = make_square(File(token - 'A'), relative_rank(c, RANK_1));

      else
          continue;

      set_castling_right(c, rsq);
  }

  // 4. En passant square.
  // Ignore if square is invalid or not on side to move relative rank 6.
  bool enpassant = false;

  if (   ((ss >> col) && (col >= 'a' && col <= 'h'))
      && ((ss >> row) && (row == (sideToMove == WHITE ? '6' : '3'))))
  {
      st->epSquare = make_square(File(col - 'a'), Rank(row - '1'));

      // En passant square will be considered only if
      // a) side to move have a pawn threatening epSquare
      // b) there is an enemy pawn in front of epSquare
      // c) there is no piece on epSquare or behind epSquare
      enpassant = pawn_attacks_bb(~sideToMove, st->epSquare) & pieces(sideToMove, PAWN)
               && (pieces(~sideToMove, PAWN) & (st->epSquare + pawn_push(~sideToMove)))
               && !(pieces() & (st->epSquare | (st->epSquare + pawn_push(sideToMove))));
  }

  if (!enpassant)
      st->epSquare = SQ_NONE;

  // 5-6. Halfmove clock and fullmove number
  ss >> std::skipws >> st->rule50 >> gamePly;

  // Convert from fullmove starting from 1 to gamePly starting from 0,
  // handle also common incorrect FEN with fullmove = 0.
  gamePly = std::max(2 * (gamePly - 1), 0) + (sideToMove == BLACK);

  chess960 = isChess960;
  thisThread = th;
  set_state();

  assert(pos_is_ok());

  return *this;
}


/// Position::set_castling_right() is a helper function used to set castling
/// rights given the corresponding color and the rook starting square.

void Position::set_castling_right(Color c, Square rfrom) {

  Square kfrom = square<KING>(c);
  CastlingRights cr = c & (kfrom < rfrom ? KING_SIDE: QUEEN_SIDE);

  st->castlingRights |= cr;
  castlingRightsMask[kfrom] |= cr;
  castlingRightsMask[rfrom] |= cr;
  castlingRookSquare[cr] = rfrom;

  Square kto = relative_square(c, cr & KING_SIDE ? SQ_G1 : SQ_C1);
  Square rto = relative_square(c, cr & KING_SIDE ? SQ_F1 : SQ_D1);

  castlingPath[cr] =   (between_bb(rfrom, rto) | between_bb(kfrom, kto))
                    & ~(kfrom | rfrom);
}


/// Position::set_check_info() sets king attacks to detect if a move gives check

void Position::set_check_info() const {

  st->blockersForKing[WHITE] = slider_blockers(pieces(BLACK), square<KING>(WHITE), st->pinners[BLACK]);
  st->blockersForKing[BLACK] = slider_blockers(pieces(WHITE), square<KING>(BLACK), st->pinners[WHITE]);

  Square ksq = square<KING>(~sideToMove);

  st->checkSquares[PAWN]   = pawn_attacks_bb(~sideToMove, ksq);
  st->checkSquares[KNIGHT] = attacks_bb<KNIGHT>(ksq);
  st->checkSquares[BISHOP] = attacks_bb<BISHOP>(ksq, pieces());
  st->checkSquares[ROOK]   = attacks_bb<ROOK>(ksq, pieces());
  st->checkSquares[QUEEN]  = st->checkSquares[BISHOP] | st->checkSquares[ROOK];
  st->checkSquares[KING]   = 0;
}


/// Position::set_state() computes the hash keys of the position, and other
/// data that once computed is updated incrementally as moves are made.
/// The function is only used when a new position is set up

void Position::set_state() const {

  st->key = st->materialKey = 0;
  st->nonPawnMaterial[WHITE] = st->nonPawnMaterial[BLACK] = VALUE_ZERO;
  st->checkersBB = attackers_to(square<KING>(sideToMove)) & pieces(~sideToMove);

  set_check_info();

  for (Bitboard b = pieces(); b; )
  {
      Square s = pop_lsb(b);
      Piece pc = piece_on(s);
      st->key ^= Zobrist::psq[pc][s];

      if (type_of(pc) != KING && type_of(pc) != PAWN)
          st->nonPawnMaterial[color_of(pc)] += PieceValue[MG][pc];
  }

  if (st->epSquare != SQ_NONE)
      st->key ^= Zobrist::enpassant[file_of(st->epSquare)];

  if (sideToMove == BLACK)
      st->key ^= Zobrist::side;

  st->key ^= Zobrist::castling[st->castlingRights];

  for (Piece pc : Pieces)
      for (int cnt = 0; cnt < pieceCount[pc]; ++cnt)
          st->materialKey ^= Zobrist::psq[pc][cnt];
}


/// Position::set() is an overload to initialize the position object with
/// the given endgame code string like "KBPKN". It is mainly a helper to
/// get the material key out of an endgame code.

Position& Position::set(const string& code, Color c, StateInfo* si) {

  assert(code[0] == 'K');

  string sides[] = { code.substr(code.find('K', 1)),      // Weak
                     code.substr(0, std::min(code.find('v'), code.find('K', 1))) }; // Strong

  assert(sides[0].length() > 0 && sides[0].length() < 8);
  assert(sides[1].length() > 0 && sides[1].length() < 8);

  std::transform(sides[c].begin(), sides[c].end(), sides[c].begin(), tolower);

  string fenStr = "8/" + sides[0] + char(8 - sides[0].length() + '0') + "/8/8/8/8/"
                       + sides[1] + char(8 - sides[1].length() + '0') + "/8 w - - 0 10";

  return set(fenStr, false, si, nullptr);
}


/// Position::fen() returns a FEN representation of the position. In case of
/// Chess960 the Shredder-FEN notation is used. This is mainly a debugging function.

string Position::fen() const {

  int emptyCnt;
  std::ostringstream ss;

  for (Rank r = RANK_8; r >= RANK_1; --r)
  {
      for (File f = FILE_A; f <= FILE_H; ++f)
      {
          for (emptyCnt = 0; f <= FILE_H && empty(make_square(f, r)); ++f)
              ++emptyCnt;

          if (emptyCnt)
              ss << emptyCnt;

          if (f <= FILE_H)
              ss << PieceToChar[piece_on(make_square(f, r))];
      }

      if (r > RANK_1)
          ss << '/';
  }

  ss << (sideToMove == WHITE ? " w " : " b ");

  if (can_castle(WHITE_OO))
      ss << (chess960 ? char('A' + file_of(castling_rook_square(WHITE_OO ))) : 'K');

  if (can_castle(WHITE_OOO))
      ss << (chess960 ? char('A' + file_of(castling_rook_square(WHITE_OOO))) : 'Q');

  if (can_castle(BLACK_OO))
      ss << (chess960 ? char('a' + file_of(castling_rook_square(BLACK_OO ))) : 'k');

  if (can_castle(BLACK_OOO))
      ss << (chess960 ? char('a' + file_of(castling_rook_square(BLACK_OOO))) : 'q');

  if (!can_castle(ANY_CASTLING))
      ss << '-';

  ss << (ep_square() == SQ_NONE ? " - " : " " + UCI::square(ep_square()) + " ")
     << st->rule50 << " " << 1 + (gamePly - (sideToMove == BLACK)) / 2;

  return ss.str();
}


/// Position::slider_blockers() returns a bitboard of all the pieces (both colors)
/// that are blocking attacks on the square 's' from 'sliders'. A piece blocks a
/// slider if removing that piece from the board would result in a position where
/// square 's' is attacked. For example, a king-attack blocking piece can be either
/// a pinned or a discovered check piece, according if its color is the opposite
/// or the same of the color of the slider.

Bitboard Position::slider_blockers(Bitboard sliders, Square s, Bitboard& pinners) const {

  Bitboard blockers = 0;
  pinners = 0;

  // Snipers are sliders that attack 's' when a piece and other snipers are removed
  Bitboard snipers = (  (attacks_bb<  ROOK>(s) & pieces(QUEEN, ROOK))
                      | (attacks_bb<BISHOP>(s) & pieces(QUEEN, BISHOP))) & sliders;
  Bitboard occupancy = pieces() ^ snipers;

  while (snipers)
  {
    Square sniperSq = pop_lsb(snipers);
    Bitboard b = between_bb(s, sniperSq) & occupancy;

    if (b && !more_than_one(b))
    {
        blockers |= b;
        if (b & pieces(color_of(piece_on(s))))
            pinners |= sniperSq;
    }
  }
  return blockers;
}


/// Position::attackers_to() computes a bitboard of all pieces which attack a
/// given square. Slider attacks use the occupied bitboard to indicate occupancy.

Bitboard Position::attackers_to(Square s, Bitboard occupied) const {

  return  (pawn_attacks_bb(BLACK, s)       & pieces(WHITE, PAWN))
        | (pawn_attacks_bb(WHITE, s)       & pieces(BLACK, PAWN))
        | (attacks_bb<KNIGHT>(s)           & pieces(KNIGHT))
        | (attacks_bb<  ROOK>(s, occupied) & pieces(  ROOK, QUEEN))
        | (attacks_bb<BISHOP>(s, occupied) & pieces(BISHOP, QUEEN))
        | (attacks_bb<KING>(s)             & pieces(KING));
}


/// Position::legal() tests whether a pseudo-legal move is legal

bool Position::legal(Move m) const {

  assert(is_ok(m));

  Color us = sideToMove;
  Square from = from_sq(m);
  Square to = to_sq(m);

  assert(color_of(moved_piece(m)) == us);
  assert(piece_on(square<KING>(us)) == make_piece(us, KING));

  // En passant captures are a tricky special case. Because they are rather
  // uncommon, we do it simply by testing whether the king is attacked after
  // the move is made.
  if (type_of(m) == EN_PASSANT)
  {
      Square ksq = square<KING>(us);
      Square capsq = to - pawn_push(us);
      Bitboard occupied = (pieces() ^ from ^ capsq) | to;

      assert(to == ep_square());
      assert(moved_piece(m) == make_piece(us, PAWN));
      assert(piece_on(capsq) == make_piece(~us, PAWN));
      assert(piece_on(to) == NO_PIECE);

      return   !(attacks_bb<  ROOK>(ksq, occupied) & pieces(~us, QUEEN, ROOK))
            && !(attacks_bb<BISHOP>(ksq, occupied) & pieces(~us, QUEEN, BISHOP));
  }

  // Castling moves generation does not check if the castling path is clear of
  // enemy attacks, it is delayed at a later time: now!
  if (type_of(m) == CASTLING)
  {
      // After castling, the rook and king final positions are the same in
      // Chess960 as they would be in standard chess.
      to = relative_square(us, to > from ? SQ_G1 : SQ_C1);
      Direction step = to > from ? WEST : EAST;

      for (Square s = to; s != from; s += step)
          if (attackers_to(s) & pieces(~us))
              return false;

      // In case of Chess960, verify if the Rook blocks some checks
      // For instance an enemy queen in SQ_A1 when castling rook is in SQ_B1.
      return !chess960 || !(blockers_for_king(us) & to_sq(m));
  }

  // If the moving piece is a king, check whether the destination square is
  // attacked by the opponent.
  if (type_of(piece_on(from)) == KING)
      return !(attackers_to(to, pieces() ^ from) & pieces(~us));

  // A non-king move is legal if and only if it is not pinned or it
  // is moving along the ray towards or away from the king.
  return !(blockers_for_king(us) & from)
      || aligned(from, to, square<KING>(us));
}


/// Position::pseudo_legal() takes a random move and tests whether the move is
/// pseudo legal. It is used to validate moves from TT that can be corrupted
/// due to SMP concurrent access or hash position key aliasing.

bool Position::pseudo_legal(const Move m) const {

  Color us = sideToMove;
  Square from = from_sq(m);
  Square to = to_sq(m);
  Piece pc = moved_piece(m);

  // Use a slower but simpler function for uncommon cases
  // yet we skip the legality check of MoveList<LEGAL>().
  if (type_of(m) != NORMAL)
      return checkers() ? MoveList<    EVASIONS>(*this).contains(m)
                        : MoveList<NON_EVASIONS>(*this).contains(m);

  // Is not a promotion, so promotion piece must be empty
  assert(promotion_type(m) - KNIGHT == NO_PIECE_TYPE);

  // If the 'from' square is not occupied by a piece belonging to the side to
  // move, the move is obviously not legal.
  if (pc == NO_PIECE || color_of(pc) != us)
      return false;

  // The destination square cannot be occupied by a friendly piece
  if (pieces(us) & to)
      return false;

  // Handle the special case of a pawn move
  if (type_of(pc) == PAWN)
  {
      // We have already handled promotion moves, so destination
      // cannot be on the 8th/1st rank.
      if ((Rank8BB | Rank1BB) & to)
          return false;

      if (   !(pawn_attacks_bb(us, from) & pieces(~us) & to) // Not a capture
          && !((from + pawn_push(us) == to) && empty(to))       // Not a single push
          && !(   (from + 2 * pawn_push(us) == to)              // Not a double push
               && (relative_rank(us, from) == RANK_2)
               && empty(to)
               && empty(to - pawn_push(us))))
          return false;
  }
  else if (!(attacks_bb(type_of(pc), from, pieces()) & to))
      return false;

  // Evasions generator already takes care to avoid some kind of illegal moves
  // and legal() relies on this. We therefore have to take care that the same
  // kind of moves are filtered out here.
  if (checkers())
  {
      if (type_of(pc) != KING)
      {
          // Double check? In this case a king move is required
          if (more_than_one(checkers()))
              return false;

          // Our move must be a blocking interposition or a capture of the checking piece
          if (!(between_bb(square<KING>(us), lsb(checkers())) & to))
              return false;
      }
      // In case of king moves under check we have to remove king so as to catch
      // invalid moves like b1a1 when opposite queen is on c1.
      else if (attackers_to(to, pieces() ^ from) & pieces(~us))
          return false;
  }

  return true;
}


/// Position::gives_check() tests whether a pseudo-legal move gives a check

bool Position::gives_check(Move m) const {

  assert(is_ok(m));
  assert(color_of(moved_piece(m)) == sideToMove);

  Square from = from_sq(m);
  Square to = to_sq(m);

  // Is there a direct check?
  if (check_squares(type_of(piece_on(from))) & to)
      return true;

  // Is there a discovered check?
  if (blockers_for_king(~sideToMove) & from)
      return   !aligned(from, to, square<KING>(~sideToMove))
            || type_of(m) == CASTLING;

  switch (type_of(m))
  {
  case NORMAL:
      return false;

  case PROMOTION:
      return attacks_bb(promotion_type(m), to, pieces() ^ from) & square<KING>(~sideToMove);

  // En passant capture with check? We have already handled the case
  // of direct checks and ordinary discovered check, so the only case we
  // need to handle is the unusual case of a discovered check through
  // the captured pawn.
  case EN_PASSANT:
  {
      Square capsq = make_square(file_of(to), rank_of(from));
      Bitboard b = (pieces() ^ from ^ capsq) | to;

      return  (attacks_bb<  ROOK>(square<KING>(~sideToMove), b) & pieces(sideToMove, QUEEN, ROOK))
            | (attacks_bb<BISHOP>(square<KING>(~sideToMove), b) & pieces(sideToMove, QUEEN, BISHOP));
  }
  default: //CASTLING
  {
      // Castling is encoded as 'king captures the rook'
      Square rto = relative_square(sideToMove, to > from ? SQ_F1 : SQ_D1);

      return check_squares(ROOK) & rto;
  }
  }
}


/// Position::do_move() makes a move, and saves all information necessary
/// to a StateInfo object. The move is assumed to be legal. Pseudo-legal
/// moves should be filtered out before this function is called.

void Position::do_move(Move m, StateInfo& newSt, bool givesCheck) {

  assert(is_ok(m));
  assert(&newSt != st);

  thisThread->nodes.fetch_add(1, std::memory_order_relaxed);
  Key k = st->key ^ Zobrist::side;

  // Copy some fields of the old state to our new StateInfo object except the
  // ones which are going to be recalculated from scratch anyway and then switch
  // our state pointer to point to the new (ready to be updated) state.
  std::memcpy(&newSt, st, offsetof(StateInfo, key));
  newSt.previous = st;
  st = &newSt;

  // Increment ply counters. In particular, rule50 will be reset to zero later on
  // in case of a capture or a pawn move.
  ++gamePly;
  ++st->rule50;
  ++st->pliesFromNull;

  // Used by NNUE
  st->accumulator.computed[WHITE] = false;
  st->accumulator.computed[BLACK] = false;
  auto& dp = st->dirtyPiece;
  dp.dirty_num = 1;

  Color us = sideToMove;
  Color them = ~us;
  Square from = from_sq(m);
  Square to = to_sq(m);
  Piece pc = piece_on(from);
  Piece captured = type_of(m) == EN_PASSANT ? make_piece(them, PAWN) : piece_on(to);

  assert(color_of(pc) == us);
  assert(captured == NO_PIECE || color_of(captured) == (type_of(m) != CASTLING ? them : us));
  assert(type_of(captured) != KING);

  if (type_of(m) == CASTLING)
  {
      assert(pc == make_piece(us, KING));
      assert(captured == make_piece(us, ROOK));

      Square rfrom, rto;
      do_castling<true>(us, from, to, rfrom, rto);

      k ^= Zobrist::psq[captured][rfrom] ^ Zobrist::psq[captured][rto];
      captured = NO_PIECE;
  }

  if (captured)
  {
      Square capsq = to;

      // If the captured piece is a pawn, update pawn hash key, otherwise
      // update non-pawn material.
      if (type_of(captured) == PAWN)
      {
          if (type_of(m) == EN_PASSANT)
          {
              capsq -= pawn_push(us);

              assert(pc == make_piece(us, PAWN));
              assert(to == st->epSquare);
              assert(relative_rank(us, to) == RANK_6);
              assert(piece_on(to) == NO_PIECE);
              assert(piece_on(capsq) == make_piece(them, PAWN));
          }
      }
      else
          st->nonPawnMaterial[them] -= PieceValue[MG][captured];

      dp.dirty_num = 2;  // 1 piece moved, 1 piece captured
      dp.piece[1] = captured;
      dp.from[1] = capsq;
      dp.to[1] = SQ_NONE;

      // Update board and piece lists
      remove_piece(capsq);

      // Update material hash key and prefetch access to materialTable
      k ^= Zobrist::psq[captured][capsq];
      st->materialKey ^= Zobrist::psq[captured][pieceCount[captured]];

      // Reset rule 50 counter
      st->rule50 = 0;
  }

  // Update hash key
  k ^= Zobrist::psq[pc][from] ^ Zobrist::psq[pc][to];

  // Reset en passant square
  if (st->epSquare != SQ_NONE)
  {
      k ^= Zobrist::enpassant[file_of(st->epSquare)];
      st->epSquare = SQ_NONE;
  }

  // Update castling rights if needed
  if (st->castlingRights && (castlingRightsMask[from] | castlingRightsMask[to]))
  {
      k ^= Zobrist::castling[st->castlingRights];
      st->castlingRights &= ~(castlingRightsMask[from] | castlingRightsMask[to]);
      k ^= Zobrist::castling[st->castlingRights];
  }

  // Move the piece. The tricky Chess960 castling is handled earlier
  if (type_of(m) != CASTLING)
  {
      dp.piece[0] = pc;
      dp.from[0] = from;
      dp.to[0] = to;

      move_piece(from, to);
  }

  // If the moving piece is a pawn do some special extra work
  if (type_of(pc) == PAWN)
  {
      // Set en passant square if the moved pawn can be captured
      if (   (int(to) ^ int(from)) == 16
          && (pawn_attacks_bb(us, to - pawn_push(us)) & pieces(them, PAWN)))
      {
          st->epSquare = to - pawn_push(us);
          k ^= Zobrist::enpassant[file_of(st->epSquare)];
      }

      else if (type_of(m) == PROMOTION)
      {
          Piece promotion = make_piece(us, promotion_type(m));

          assert(relative_rank(us, to) == RANK_8);
          assert(type_of(promotion) >= KNIGHT && type_of(promotion) <= QUEEN);

          remove_piece(to);
          put_piece(promotion, to);

          // Promoting pawn to SQ_NONE, promoted piece from SQ_NONE
          dp.to[0] = SQ_NONE;
          dp.piece[dp.dirty_num] = promotion;
          dp.from[dp.dirty_num] = SQ_NONE;
          dp.to[dp.dirty_num] = to;
          dp.dirty_num++;

          // Update hash keys
          k ^= Zobrist::psq[pc][to] ^ Zobrist::psq[promotion][to];
          st->materialKey ^=  Zobrist::psq[promotion][pieceCount[promotion]-1]
                            ^ Zobrist::psq[pc][pieceCount[pc]];

          // Update material
          st->nonPawnMaterial[us] += PieceValue[MG][promotion];
      }

      // Reset rule 50 draw counter
      st->rule50 = 0;
  }

  // Set capture piece
  st->capturedPiece = captured;

  // Update the key with the final value
  st->key = k;

  // Calculate checkers bitboard (if move gives check)
  st->checkersBB = givesCheck ? attackers_to(square<KING>(them)) & pieces(us) : 0;

  sideToMove = ~sideToMove;

  // Update king attacks used for fast check detection
  set_check_info();

  // Calculate the repetition info. It is the ply distance from the previous
  // occurrence of the same position, negative in the 3-fold case, or zero
  // if the position was not repeated.
  st->repetition = 0;
  int end = std::min(st->rule50, st->pliesFromNull);
  if (end >= 4)
  {
      StateInfo* stp = st->previous->previous;
      for (int i = 4; i <= end; i += 2)
      {
          stp = stp->previous->previous;
          if (stp->key == st->key)
          {
              st->repetition = stp->repetition ? -i : i;
              break;
          }
      }
  }

  assert(pos_is_ok());
}


/// Position::undo_move() unmakes a move. When it returns, the position should
/// be restored to exactly the same state as before the move was made.

void Position::undo_move(Move m) {

  assert(is_ok(m));

  sideToMove = ~sideToMove;

  Color us = sideToMove;
  Square from = from_sq(m);
  Square to = to_sq(m);
  Piece pc = piece_on(to);

  assert(empty(from) || type_of(m) == CASTLING);
  assert(type_of(st->capturedPiece) != KING);

  if (type_of(m) == PROMOTION)
  {
      assert(relative_rank(us, to) == RANK_8);
      assert(type_of(pc) == promotion_type(m));
      assert(type_of(pc) >= KNIGHT && type_of(pc) <= QUEEN);

      remove_piece(to);
      pc = make_piece(us, PAWN);
      put_piece(pc, to);
  }

  if (type_of(m) == CASTLING)
  {
      Square rfrom, rto;
      do_castling<false>(us, from, to, rfrom, rto);
  }
  else
  {
      move_piece(to, from); // Put the piece back at the source square

      if (st->capturedPiece)
      {
          Square capsq = to;

          if (type_of(m) == EN_PASSANT)
          {
              capsq -= pawn_push(us);

              assert(type_of(pc) == PAWN);
              assert(to == st->previous->epSquare);
              assert(relative_rank(us, to) == RANK_6);
              assert(piece_on(capsq) == NO_PIECE);
              assert(st->capturedPiece == make_piece(~us, PAWN));
          }

          put_piece(st->capturedPiece, capsq); // Restore the captured piece
      }
  }

  // Finally point our state pointer back to the previous state
  st = st->previous;
  --gamePly;

  assert(pos_is_ok());
}


/// Position::do_castling() is a helper used to do/undo a castling move. This
/// is a bit tricky in Chess960 where from/to squares can overlap.
template<bool Do>
void Position::do_castling(Color us, Square from, Square& to, Square& rfrom, Square& rto) {

  bool kingSide = to > from;
  rfrom = to; // Castling is encoded as "king captures friendly rook"
  rto = relative_square(us, kingSide ? SQ_F1 : SQ_D1);
  to = relative_square(us, kingSide ? SQ_G1 : SQ_C1);

  if (Do)
  {
      auto& dp = st->dirtyPiece;
      dp.piece[0] = make_piece(us, KING);
      dp.from[0] = from;
      dp.to[0] = to;
      dp.piece[1] = make_piece(us, ROOK);
      dp.from[1] = rfrom;
      dp.to[1] = rto;
      dp.dirty_num = 2;
  }

  // Remove both pieces first since squares could overlap in Chess960
  remove_piece(Do ? from : to);
  remove_piece(Do ? rfrom : rto);
  board[Do ? from : to] = board[Do ? rfrom : rto] = NO_PIECE; // Since remove_piece doesn't do this for us
  put_piece(make_piece(us, KING), Do ? to : from);
  put_piece(make_piece(us, ROOK), Do ? rto : rfrom);
}


/// Position::do_null_move() is used to do a "null move": it flips
/// the side to move without executing any move on the board.

void Position::do_null_move(StateInfo& newSt) {

  assert(!checkers());
  assert(&newSt != st);

  std::memcpy(&newSt, st, offsetof(StateInfo, accumulator));

  newSt.previous = st;
  st = &newSt;

  st->dirtyPiece.dirty_num = 0;
  st->dirtyPiece.piece[0] = NO_PIECE; // Avoid checks in UpdateAccumulator()
  st->accumulator.computed[WHITE] = false;
  st->accumulator.computed[BLACK] = false;

  if (st->epSquare != SQ_NONE)
  {
      st->key ^= Zobrist::enpassant[file_of(st->epSquare)];
      st->epSquare = SQ_NONE;
  }

  st->key ^= Zobrist::side;
  ++st->rule50;
  prefetch(TT.first_entry(key()));

  st->pliesFromNull = 0;

  sideToMove = ~sideToMove;

  set_check_info();

  st->repetition = 0;

  assert(pos_is_ok());
}


/// Position::undo_null_move() must be used to undo a "null move"

void Position::undo_null_move() {

  assert(!checkers());

  st = st->previous;
  sideToMove = ~sideToMove;
}


/// Position::key_after() computes the new hash key after the given move. Needed
/// for speculative prefetch. It doesn't recognize special moves like castling,
/// en passant and promotions.

Key Position::key_after(Move m) const {

  Square from = from_sq(m);
  Square to = to_sq(m);
  Piece pc = piece_on(from);
  Piece captured = piece_on(to);
  Key k = st->key ^ Zobrist::side;

  if (captured)
      k ^= Zobrist::psq[captured][to];

  k ^= Zobrist::psq[pc][to] ^ Zobrist::psq[pc][from];

  return (captured || type_of(pc) == PAWN)
      ? k : adjust_key50<true>(k);
}


/// Position::see_ge (Static Exchange Evaluation Greater or Equal) tests if the
/// SEE value of move is greater or equal to the given threshold. We'll use an
/// algorithm similar to alpha-beta pruning with a null window.

bool Position::see_ge(Move m, Bitboard& occupied, Value threshold) const {

  assert(is_ok(m));

  // Only deal with normal moves, assume others pass a simple SEE
  if (type_of(m) != NORMAL)
      return VALUE_ZERO >= threshold;

  Square from = from_sq(m), to = to_sq(m);

  int swap = PieceValue[MG][piece_on(to)] - threshold;
  if (swap < 0)
      return false;

  swap = PieceValue[MG][piece_on(from)] - swap;
  if (swap <= 0)
      return true;

  assert(color_of(piece_on(from)) == sideToMove);
  occupied = pieces() ^ from ^ to; // xoring to is important for pinned piece logic
  Color stm = sideToMove;
  Bitboard attackers = attackers_to(to, occupied);
  Bitboard stmAttackers, bb;
  int res = 1;

  while (true)
  {
      stm = ~stm;
      attackers &= occupied;

      // If stm has no more attackers then give up: stm loses
      if (!(stmAttackers = attackers & pieces(stm)))
          break;

      // Don't allow pinned pieces to attack as long as there are
      // pinners on their original square.
      if (pinners(~stm) & occupied)
      {
          stmAttackers &= ~blockers_for_king(stm);

          if (!stmAttackers)
              break;
      }

      res ^= 1;

      // Locate and remove the next least valuable attacker, and add to
      // the bitboard 'attackers' any X-ray attackers behind it.
      if ((bb = stmAttackers & pieces(PAWN)))
      {
          occupied ^= least_significant_square_bb(bb);
          if ((swap = PawnValueMg - swap) < res)
              break;

          attackers |= attacks_bb<BISHOP>(to, occupied) & pieces(BISHOP, QUEEN);
      }

      else if ((bb = stmAttackers & pieces(KNIGHT)))
      {
          occupied ^= least_significant_square_bb(bb);
          if ((swap = KnightValueMg - swap) < res)
              break;
      }

      else if ((bb = stmAttackers & pieces(BISHOP)))
      {
          occupied ^= least_significant_square_bb(bb);
          if ((swap = BishopValueMg - swap) < res)
              break;

          attackers |= attacks_bb<BISHOP>(to, occupied) & pieces(BISHOP, QUEEN);
      }

      else if ((bb = stmAttackers & pieces(ROOK)))
      {
          occupied ^= least_significant_square_bb(bb);
          if ((swap = RookValueMg - swap) < res)
              break;

          attackers |= attacks_bb<ROOK>(to, occupied) & pieces(ROOK, QUEEN);
      }

      else if ((bb = stmAttackers & pieces(QUEEN)))
      {
          occupied ^= least_significant_square_bb(bb);
          if ((swap = QueenValueMg - swap) < res)
              break;

          attackers |=  (attacks_bb<BISHOP>(to, occupied) & pieces(BISHOP, QUEEN))
                      | (attacks_bb<ROOK  >(to, occupied) & pieces(ROOK  , QUEEN));
      }

      else // KING
           // If we "capture" with the king but opponent still has attackers,
           // reverse the result.
          return (attackers & ~pieces(stm)) ? res ^ 1 : res;
  }

  return bool(res);
}

bool Position::see_ge(Move m, Value threshold) const {
    Bitboard occupied;
    return see_ge(m, occupied, threshold);
}


/// Position::is_draw() tests whether the position is drawn by 50-move rule
/// or by repetition. It does not detect stalemates.

bool Position::is_draw(int ply) const {

  if (st->rule50 > 99 && (!checkers() || MoveList<LEGAL>(*this).size()))
      return true;

  // Return a draw score if a position repeats once earlier but
  // after the root (included), or repeats twice before the root.
  return st->repetition && st->repetition < ply + !thisThread->pvIdx;
}


// Position::has_repeated() tests whether there has been at least one repetition
// of positions since the last capture or pawn move.

bool Position::has_repeated() const {

    StateInfo* stc = st;
    int end = std::min(st->rule50, st->pliesFromNull);
    while (end-- >= 4)
    {
        if (stc->repetition)
            return true;

        stc = stc->previous;
    }
    return false;
}


/// Position::has_game_cycle() tests if the position has a move which draws by repetition,
/// or an earlier position has a move that directly reaches the current position.

bool Position::has_game_cycle(int ply) const {

  int j;

  int end = std::min(st->rule50, st->pliesFromNull);

  if (end < 3)
    return false;

  Key originalKey = st->key;
  StateInfo* stp = st->previous;

  for (int i = 3; i <= end; i += 2)
  {
      stp = stp->previous->previous;

      Key moveKey = originalKey ^ stp->key;
      if (   (j = H1(moveKey), cuckoo[j] == moveKey)
          || (j = H2(moveKey), cuckoo[j] == moveKey))
      {
          Move move = cuckooMove[j];
          Square s1 = from_sq(move);
          Square s2 = to_sq(move);

          if (!((between_bb(s1, s2) ^ s2) & pieces()))
          {
              if (ply > i || (ply == i && !thisThread->pvIdx))
                  return true;


              //If the PV being searched is not the first PV, in case the reference node is the root,
              //we can only asses alpha >= VALUE_DRAW if it's a repetition (going back to root), not
              //if there is a move from root to the same position, since this root move may be an
              //earlier PV so not available to current search.


              // For nodes before the root or at the root when searching a PV
              // after the first, check that the move is a
              // repetition rather than a move to the current position.
              // In the cuckoo table, both moves Rc1c5 and Rc5c1 are stored in
              // the same location, so we have to select which square to check.
              if (color_of(piece_on(empty(s1) ? s2 : s1)) != side_to_move())
                  continue;

<<<<<<< HEAD
              // For repetitions strictly before root or at root for higher order PV, require one more
              if (stp->repetition)
=======
              // For repetitions strictly before root, require one more
              if (ply ==i || stp->repetition)
>>>>>>> 0fa2a3a7
                  return true;
          }
      }
  }
  return false;
}


/// Position::flip() flips position with the white and black sides reversed. This
/// is only useful for debugging e.g. for finding evaluation symmetry bugs.

void Position::flip() {

  string f, token;
  std::stringstream ss(fen());

  for (Rank r = RANK_8; r >= RANK_1; --r) // Piece placement
  {
      std::getline(ss, token, r > RANK_1 ? '/' : ' ');
      f.insert(0, token + (f.empty() ? " " : "/"));
  }

  ss >> token; // Active color
  f += (token == "w" ? "B " : "W "); // Will be lowercased later

  ss >> token; // Castling availability
  f += token + " ";

  std::transform(f.begin(), f.end(), f.begin(),
                 [](char c) { return char(islower(c) ? toupper(c) : tolower(c)); });

  ss >> token; // En passant square
  f += (token == "-" ? token : token.replace(1, 1, token[1] == '3' ? "6" : "3"));

  std::getline(ss, token); // Half and full moves
  f += token;

  set(f, is_chess960(), st, this_thread());

  assert(pos_is_ok());
}


/// Position::pos_is_ok() performs some consistency checks for the
/// position object and raises an asserts if something wrong is detected.
/// This is meant to be helpful when debugging.

bool Position::pos_is_ok() const {

  constexpr bool Fast = true; // Quick (default) or full check?

  if (   (sideToMove != WHITE && sideToMove != BLACK)
      || piece_on(square<KING>(WHITE)) != W_KING
      || piece_on(square<KING>(BLACK)) != B_KING
      || (   ep_square() != SQ_NONE
          && relative_rank(sideToMove, ep_square()) != RANK_6))
      assert(0 && "pos_is_ok: Default");

  if (Fast)
      return true;

  if (   pieceCount[W_KING] != 1
      || pieceCount[B_KING] != 1
      || attackers_to(square<KING>(~sideToMove)) & pieces(sideToMove))
      assert(0 && "pos_is_ok: Kings");

  if (   (pieces(PAWN) & (Rank1BB | Rank8BB))
      || pieceCount[W_PAWN] > 8
      || pieceCount[B_PAWN] > 8)
      assert(0 && "pos_is_ok: Pawns");

  if (   (pieces(WHITE) & pieces(BLACK))
      || (pieces(WHITE) | pieces(BLACK)) != pieces()
      || popcount(pieces(WHITE)) > 16
      || popcount(pieces(BLACK)) > 16)
      assert(0 && "pos_is_ok: Bitboards");

  for (PieceType p1 = PAWN; p1 <= KING; ++p1)
      for (PieceType p2 = PAWN; p2 <= KING; ++p2)
          if (p1 != p2 && (pieces(p1) & pieces(p2)))
              assert(0 && "pos_is_ok: Bitboards");


  for (Piece pc : Pieces)
      if (   pieceCount[pc] != popcount(pieces(color_of(pc), type_of(pc)))
          || pieceCount[pc] != std::count(board, board + SQUARE_NB, pc))
          assert(0 && "pos_is_ok: Pieces");

  for (Color c : { WHITE, BLACK })
      for (CastlingRights cr : {c & KING_SIDE, c & QUEEN_SIDE})
      {
          if (!can_castle(cr))
              continue;

          if (   piece_on(castlingRookSquare[cr]) != make_piece(c, ROOK)
              || castlingRightsMask[castlingRookSquare[cr]] != cr
              || (castlingRightsMask[square<KING>(c)] & cr) != cr)
              assert(0 && "pos_is_ok: Castling");
      }

  return true;
}

template<PieceType Pt, bool pinned>
bool Position::legal_moves_by_piece(Bitboard target,int n, int &count, Square ksq) const {
	const Color us = sideToMove;

	Bitboard bb = pieces(us,Pt) & ( pinned ? blockers_for_king(us) : ~blockers_for_king(us));

	if(!pinned)
	{
		while(bb) {
			count+=popcount(attacks_bb<Pt>(pop_lsb(bb)) & target);
			if(count>=n)
				return true;
		}
	}
	else
	{
		while(bb) {
			Square from=pop_lsb(bb);
			Bitboard b=attacks_bb<Pt>(from) & target;
			while (b) {
				count+=aligned(pop_lsb(b),from,ksq);
				if(count>=n)
					return true;
			}
		}
	}

	return false;

}

template<Color Us, bool pinned>
bool Position::legal_moves_by_pawns(Bitboard target,int n, int &count, Square ksq) const {

	Bitboard pawnsToMove = pieces(Us,PAWNS) & ( pinned ? blockers_for_king(Us) : ~blockers_for_king(Us));
	Bitboard pawnsOn7 =  pawnsToMove & (Us == WHITE ? Rank7BB    : Rank2BB);
	Bitboard targetCaptures, targetNonCaptures;

	constexpr Color Them = ~Us;
    constexpr Direction Up       = pawn_push(Us);
    constexpr Direction Down     = pawn_push(Them);
    constexpr Direction UpRight  = (Us == WHITE ? NORTH_EAST : SOUTH_WEST);
    constexpr Direction UpLeft   = (Us == WHITE ? NORTH_WEST : SOUTH_EAST);


    //Promotions first since they increment counter by 4 at once
	if(!pinned)
	{
		targetNonCaptures=target & ~pieces(Them);
		count+=4*popcount(shift<Up>(pawnsOn7) & targetNonCaptures);
		if(count>=n)
			return true;
		targetCaptures=target & pieces(Them);
		count+=4*popcount(shift<UpRight>(pawnsOn7) & targetCaptures);
		if(count>=n)
			return true;
		count+=4*popcount(shift<UpLeft>(pawnsOn7) & targetCaptures);
		if(count>=n)
			return true;
	}
	else //For pinned pawn promotion only captures need to be considered
	{
		targetCaptures=target & pieces(Them);
		Bitboard bb=pawnsOn7;
		while(bb) {
			Square from=pop_lsb(bb);
			Bitboard b=pawn_attacks_bb(Us,from) & targetCaptures;
			while(b) {
				count+=4*aligned(pop_lsb(b),from,ksq);
				if(count>=n)
					return true;
			}
		}
	}

	Bitboard otherPawns = pawnsToMove & ~pawnsOn7;

	//Regular moves
	if(!pinned)
	{
		count+=popcount(shift<Up>(otherPawns) & targetNonCaptures);
		if(count>n)
			return true;
		count+=popcount(shift<UpLeft>(otherPawns) & targetCaptures);
		if(count>n)
			return true;
		count+=popcount(shift<UpRight>(otherPawns) & targetCaptures);
		if(count>n)
			return true;
	}

	else
	{
		Bitboard bb=otherPawns;
		while(bb) {
			Square from=pop_lsb(bb);
			Bitboard b=pawn_attacks_bb(Us,from) & targetCaptures;
			while(b) {
				count+=aligned(pop_lsb(b),ksq);
			}
			if(count>=n)
				return true;
		}
		bb=otherPawns&shift<Down>(targetNonCaptures);
		while(bb) {
					Square from=pop_lsb(bb);
					Bitboard b=pawn_attacks_bb(Us,from) & targetCaptures;
					while(b) {
						count+=aligned(pop_lsb(b),ksq);
					}
					if(count>=n)
						return true;
		}
	}

	//En-passant moves
	if(!pinned)
	{

	}
	else
	{

	}


}





//Strategy is first count the moves of unpinned pieces, then
//the legal move of pinned pieces, then the legal moves of king, and at very last special case
//of en-passant. Only last two require iterations on all moves, all others iterate only on
//from square.

int Position::legal_moves_count(int n) const {

	int count;
	const Color us = sideToMove;


	if(checkers())
	{
		if(!more_than_one(checkers()))
		{
			ksq = square<KING>(us);

			Bitboard target=between_bb(ksq,lsb(checkers()));
			if (legal_moves_by_piece<QUEEN,false>(target,n,&count),SQ_NONE)
					return n;
			if (legal_moves_by_piece<ROOK,false>(target,n,&count),SQ_NONE)
					return n;
			if (legal_moves_by_piece<BISHOP,false>(target,n,&count),SQ_NONE)
					return n;
			if (legal_moves_by_piece<KNIGHT,false>(target,n,&count),SQ_NONE)
					return n;
			if(us == WHITE)
			{
				if (legal_moves_by_pawns<WHITE,false>(target,n,&count),SQ_NONE)
					return n;
			}
			else
				if (legal_moves_by_pawns<BLACK,false>(target,n,&count),SQ_NONE)
					return n;
	}
	else
	{
		Bitboard target= ~pos.pieces(us);
		if (legal_moves_by_piece<QUEEN,false>(target,n,&count),SQ_NONE)
				return n;
		if (legal_moves_by_piece<ROOK,false>(target,n,&count),SQ_NONE)
				return n;
		if (legal_moves_by_piece<BISHOP,false>(target,n,&count),SQ_NONE)
				return n;
		if (legal_moves_by_piece<KNIGHT,false>(target,n,&count),SQ_NONE)
				return n;
		if(us == WHITE)
		{
			if (legal_moves_by_pawns<WHITE,false>(target,n,&count),SQ_NONE)
				return n;
		}
		else
			if (legal_moves_by_pawns<BLACK,false>(target,n,&count),SQ_NONE)
				return n;

		ksq = square<KING>(us);

		if (legal_moves_by_piece<QUEEN,true>(target,n,&count),ksq)
				return n;
		if (legal_moves_by_piece<ROOK,true>(target,n,&count),ksq)
				return n;
		if (legal_moves_by_piece<BISHOP,true>(target,n,&count),ksq)
				return n;
		if (legal_moves_by_piece<KNIGHT,true>(target,n,&count),ksq)
				return n;
		if(us == WHITE)
		{
			if (legal_moves_by_pawns<WHITE,true>(target,n,&count),SQ_NONE)
				return n;
		}
		else
			if (legal_moves_by_pawns<BLACK,true>(target,n,&count),SQ_NONE)
				return n;
	}

	//Now do King moves because need to be checked one by one for legality.
	Bitboard b = attacks_bb<KING>(ksq) & ~pos.pieces(us);
	while (b)
		count+=! (attackers_to(pop_lsb(b), pieces() ^ ksq) & pieces(~us));
		if(count == n)
			return n;

	return count;
}


} // namespace Stockfish<|MERGE_RESOLUTION|>--- conflicted
+++ resolved
@@ -1225,13 +1225,9 @@
               if (color_of(piece_on(empty(s1) ? s2 : s1)) != side_to_move())
                   continue;
 
-<<<<<<< HEAD
               // For repetitions strictly before root or at root for higher order PV, require one more
               if (stp->repetition)
-=======
-              // For repetitions strictly before root, require one more
-              if (ply ==i || stp->repetition)
->>>>>>> 0fa2a3a7
+
                   return true;
           }
       }
