--- conflicted
+++ resolved
@@ -40,12 +40,7 @@
   PSQT::init();
   Bitboards::init();
   Position::init();
-<<<<<<< HEAD
-=======
-  Bitbases::init();
-  Endgames::init();
   rMob::init();
->>>>>>> 0fa2a3a7
   Threads.set(size_t(Options["Threads"]));
   Search::clear(); // After threads are up
   Eval::NNUE::init();
